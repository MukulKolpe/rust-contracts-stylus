//! ERC-721 token with storage-based token URI management.
//!
//! It also implements IERC4096, which is an ERC-721 Metadata Update Extension.
use alloc::string::String;

use alloy_primitives::U256;
use alloy_sol_types::sol;
<<<<<<< HEAD
use stylus_proc::sol_storage;
use stylus_sdk::evm;
=======
use stylus_sdk::{
    evm,
    stylus_proc::{public, sol_storage},
};
>>>>>>> 46eabf0e

use crate::token::erc721::{extensions::Erc721Metadata, Error, IErc721};

sol! {
    /// This event gets emitted when the metadata of a token is changed.
    ///
    /// The event comes from IERC4096.
    #[allow(missing_docs)]
    event MetadataUpdate(uint256 token_id);

    /// This event gets emitted when the metadata of a range of tokens
    /// is changed.
    ///
    /// The event comes from IERC4096.
    #[allow(missing_docs)]
    event BatchMetadataUpdate(uint256 from_token_id, uint256 to_token_id);
}

sol_storage! {
    /// Uri Storage.
    pub struct Erc721UriStorage {
        /// Optional mapping for token URIs.
        mapping(uint256 => string) _token_uris;
    }
}

impl Erc721UriStorage {
    /// Sets `token_uri` as the tokenURI of `token_id`.
    ///
    /// # Arguments
    ///
    /// * `&mut self` - Write access to the contract's state.
    /// * `token_id` - Id of a token.
    /// * `token_uri` - URI for the token.
    ///
    /// # Events
    /// Emits a [`MetadataUpdate`] event.
    pub fn _set_token_uri(&mut self, token_id: U256, token_uri: String) {
        self._token_uris.setter(token_id).set_str(token_uri);
        evm::log(MetadataUpdate { token_id });
    }

    /// Returns the Uniform Resource Identifier (URI) for `token_id` token.
    ///
    /// # Arguments
    ///
    /// * `&self` - Read access to the contract's state.
    /// * `token_id` - Id of a token.
    /// * `erc721` - Read access to a contract providing [`IErc721`] interface.
    /// * `metadata` - Read access to a [`Erc721Metadata`] contract.
    ///
    /// # Errors
    ///
    /// If the token does not exist, then the error
    /// [`Error::NonexistentToken`] is returned.
    ///
    /// NOTE: In order to have [`Erc721UriStorage::token_uri`] exposed in ABI,
    /// you need to do this manually.
    ///
    /// # Examples
    ///
    /// ```rust,ignore
    /// #[selector(name = "tokenURI")]
    /// pub fn token_uri(&self, token_id: U256) -> Result<String, Vec<u8>> {
    ///     Ok(self.uri_storage.token_uri(
    ///        token_id,
    ///        &self.erc721,
    ///        &self.metadata,
    ///    )?)
    /// }
    pub fn token_uri(
        &self,
        token_id: U256,
        erc721: &impl IErc721<Error = Error>,
        metadata: &Erc721Metadata,
    ) -> Result<String, Error> {
        let _owner = erc721.owner_of(token_id)?;

        let token_uri = self._token_uris.getter(token_id).get_string();
        let base = metadata.base_uri();

        // If there is no base URI, return the token URI.
        if base.is_empty() {
            return Ok(token_uri);
        }

        // If both are set, concatenate the `base_uri` and `token_uri`.
        let uri = if !token_uri.is_empty() {
            base + &token_uri
        } else {
            metadata.token_uri(token_id, erc721)?
        };

        Ok(uri)
    }
}

#[cfg(all(test, feature = "std"))]
mod tests {
    use alloy_primitives::U256;
    use stylus_proc::sol_storage;
    use stylus_sdk::msg;

    use super::Erc721UriStorage;
    use crate::token::erc721::{extensions::Erc721Metadata, Erc721};

    fn random_token_id() -> U256 {
        let num: u32 = rand::random();
        U256::from(num)
    }

    sol_storage! {
        struct Erc721MetadataExample {
            Erc721 erc721;
            Erc721Metadata metadata;
            Erc721UriStorage uri_storage;
        }
    }

    #[motsu::test]
    fn get_token_uri_works(contract: Erc721MetadataExample) {
        let alice = msg::sender();

        let token_id = random_token_id();

        contract
            .erc721
            ._mint(alice, token_id)
            .expect("should mint a token for Alice");

        let token_uri = String::from("https://docs.openzeppelin.com/contracts/5.x/api/token/erc721#Erc721URIStorage");
        contract
            .uri_storage
            ._token_uris
            .setter(token_id)
            .set_str(token_uri.clone());

        assert_eq!(
            token_uri,
            contract
                .uri_storage
                .token_uri(token_id, &contract.erc721, &contract.metadata)
                .expect("should return token URI")
        );
    }

    #[motsu::test]
    fn set_token_uri_works(contract: Erc721MetadataExample) {
        let alice = msg::sender();

        let token_id = random_token_id();

        contract
            .erc721
            ._mint(alice, token_id)
            .expect("should mint a token for Alice");

        let initial_token_uri = String::from("https://docs.openzeppelin.com/contracts/5.x/api/token/erc721#Erc721URIStorage");
        contract
            .uri_storage
            ._token_uris
            .setter(token_id)
            .set_str(initial_token_uri);

        let token_uri = String::from("Updated Token URI");
        contract.uri_storage._set_token_uri(token_id, token_uri.clone());

        assert_eq!(
            token_uri,
            contract
                .uri_storage
                .token_uri(token_id, &contract.erc721, &contract.metadata)
                .expect("should return token URI")
        );
    }
}<|MERGE_RESOLUTION|>--- conflicted
+++ resolved
@@ -5,15 +5,7 @@
 
 use alloy_primitives::U256;
 use alloy_sol_types::sol;
-<<<<<<< HEAD
-use stylus_proc::sol_storage;
-use stylus_sdk::evm;
-=======
-use stylus_sdk::{
-    evm,
-    stylus_proc::{public, sol_storage},
-};
->>>>>>> 46eabf0e
+use stylus_sdk::{evm, stylus_proc::sol_storage};
 
 use crate::token::erc721::{extensions::Erc721Metadata, Error, IErc721};
 
@@ -114,8 +106,7 @@
 #[cfg(all(test, feature = "std"))]
 mod tests {
     use alloy_primitives::U256;
-    use stylus_proc::sol_storage;
-    use stylus_sdk::msg;
+    use stylus_sdk::{msg, stylus_proc::sol_storage};
 
     use super::Erc721UriStorage;
     use crate::token::erc721::{extensions::Erc721Metadata, Erc721};
